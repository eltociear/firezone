[package]
name = "libs-common"
version = "0.1.0"
edition = "2021"

# See more keys and their definitions at https://doc.rust-lang.org/cargo/reference/manifest.html
[features]
mock = []
jni-bindings = ["boringtun/jni-bindings"]

[dependencies]
base64 = { version = "0.21", default-features = false, features = ["std"] }
serde = { version = "1.0", default-features = false, features = ["derive", "std"] }
futures =  { version = "0.3", default-features = false, features = ["std", "async-await", "executor"] }
futures-util =  { version = "0.3", default-features = false, features = ["std", "async-await", "async-await-macro"] }
tokio-tungstenite = { version = "0.19", default-features = false, features = ["connect", "handshake", "rustls-tls-webpki-roots"] }
webrtc = { version = "0.8" }
uuid = { version = "1.4", default-features = false, features = ["std", "v4", "serde"] }
thiserror = { version = "1.0", default-features = false }
tracing = { version = "0.1", default-features = false, features = ["std", "attributes"] }
serde_json = { version = "1.0", default-features = false, features = ["std"] }
tokio = { version = "1.32", default-features = false, features = ["rt", "rt-multi-thread"]}
url = { version = "2.3.1", default-features = false }
rand_core = { version = "0.6.4", default-features = false, features = ["std"] }
async-trait = { version = "0.1", default-features = false }
backoff = { workspace = true }
ip_network = { version = "0.4", default-features = false, features = ["serde"] }
boringtun = { workspace = true }
os_info = { version = "3", default-features = false }
rand = { version = "0.8", default-features = false, features = ["std"] }
chrono = { workspace = true }
parking_lot = "0.12"
ring = "0.16"
<<<<<<< HEAD

# Needed for Android logging until tracing is working
log = "0.4"
=======
>>>>>>> e9e4619f

# smbios fails to build on iOS and Android
[target.'cfg(not(any(target_os = "ios", target_os = "android")))'.dependencies]
smbios-lib = "0.9"

[target.'cfg(any(target_os = "macos", target_os = "ios"))'.dependencies]
swift-bridge = { workspace = true }

[target.'cfg(target_os = "android")'.dependencies]
android_logger = "0.13"
tracing = { version = "0.1", default-features = false, features = ["log", "std", "attributes"] }

[target.'cfg(target_os = "linux")'.dependencies]
rtnetlink = { version = "0.12", default-features = false, features = ["tokio_socket"] }<|MERGE_RESOLUTION|>--- conflicted
+++ resolved
@@ -31,12 +31,6 @@
 chrono = { workspace = true }
 parking_lot = "0.12"
 ring = "0.16"
-<<<<<<< HEAD
-
-# Needed for Android logging until tracing is working
-log = "0.4"
-=======
->>>>>>> e9e4619f
 
 # smbios fails to build on iOS and Android
 [target.'cfg(not(any(target_os = "ios", target_os = "android")))'.dependencies]
